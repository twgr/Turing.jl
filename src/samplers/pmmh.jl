--- conflicted
+++ resolved
@@ -72,31 +72,11 @@
 
     vi = model(vi=vi, sampler=spl)
 
-<<<<<<< HEAD
-  vi[getretain(vi, 0, smc_spl)] = NULL
-  push!(particles, smc_spl.alg.n_particles, smc_spl, vi)
-
-  while consume(particles) != Val{:done}
-    # Compute marginal likehood unbiased estimator
-    log_Ws = particles.logWs - Ws_sum_prev # particles.logWs is the running sum over time
-    Ws_sum_prev = copy(particles.logWs)
-    relative_Ws = exp.(log_Ws-maximum(log_Ws))
-    logZs = log(sum(relative_Ws)) + maximum(log_Ws)
-
-    new_likelihood_estimator += logZs
-
-    # Resample if needed
-    ess = effectiveSampleSize(particles)
-    if ess <= smc_spl.alg.resampler_threshold * length(particles)
-      resample!(particles,smc_spl.alg.resampler,use_replay=smc_spl.alg.use_replay)
-      Ws_sum_prev = 0.0 # Resampling reset weights to zero
-=======
     if spl.info[:violating_support]
       dprintln(2, "Early rejection, proposal is outside support...")
       push!(spl.info[:accept_his], false)
       vi[spl] = old_θ
       return vi
->>>>>>> 9dcb5b47
     end
   end
 
