--- conflicted
+++ resolved
@@ -30,12 +30,7 @@
   resampler             ::    Function    # function to resample
   space                 ::    Set         # sampling space, emtpy means all
   gid                   ::    Int         # group ID
-<<<<<<< HEAD
-  PG(n1::Int, n2::Int) = new(n1, n2, resampleSystematic, 0.5, Set(), 0)
-  PG(n1::Int, n2::Int, resampler::Function, resampler_threshold::Float64, space::Set, gid::Int) = new(n1, n2, resampler, resampler_threshold, space, gid)
-=======
   PG(n1::Int, n2::Int) = new(n1, n2, resampleSystematic, Set(), 0)
->>>>>>> 18ecf735
   function PG(n1::Int, n2::Int, space...)
     space = isa(space, Symbol) ? Set([space]) : Set(space)
     new(n1, n2, resampleSystematic, space, 0)
